--- conflicted
+++ resolved
@@ -18,7 +18,6 @@
     bio: user.bio,
     dpUrl: user.dpUrl,
     coverPhotoUrl: user.coverPhotoUrl || '',
-    // Social verification data
     instagramUrl: user.instagramUrl,
     instagramVerified: user.instagramVerified,
     facebookUrl: user.facebookUrl,
@@ -28,12 +27,6 @@
     twitterUrl: user.twitterUrl,
     twitterVerified: user.twitterVerified,
   });
-  
-  const [isEditing, setIsEditing] = useState({
-    profilePicture: false,
-    coverPhoto: false
-  });
-  
   const [showSuccess, setShowSuccess] = useState(false);
   const [hasChanges, setHasChanges] = useState(false);
   const [profileFile, setProfileFile] = useState<File | null>(null);
@@ -41,12 +34,13 @@
   const [profileUrl, setProfileUrl] = useState<string>('');
   const [bannerUrl, setBannerUrl] = useState<string>('');
   const [loading, setLoading] = useState<boolean>(false);
+
   const fileInputRef = useRef<HTMLInputElement>(null);
   const coverInputRef = useRef<HTMLInputElement>(null);
 
   useEffect(() => {
     (async () => {
-      const { data, error } = await supabase
+      const { data } = await supabase
         .from('profiles')
         .select('profile_photo_url, cover_photo_url')
         .eq('id', user.id)
@@ -59,10 +53,7 @@
   }, []);
 
   const handleInputChange = (field: string, value: string) => {
-    setFormData(prev => ({
-      ...prev,
-      [field]: value
-    }));
+    setFormData(prev => ({ ...prev, [field]: value }));
     setHasChanges(true);
   };
 
@@ -111,21 +102,6 @@
   const handleSave = async () => {
     setLoading(true);
     try {
-<<<<<<< HEAD
-      if (profileFile) {
-        const newProfileUrl = await uploadProfileImage(profileFile);
-        await supabase.from('profiles').update({ profile_photo_url: newProfileUrl }).eq('id', user.id);
-        setProfileUrl(newProfileUrl);
-      }
-      if (bannerFile) {
-        const newBannerUrl = await uploadBannerImage(bannerFile);
-        await supabase.from('profiles').update({ cover_photo_url: newBannerUrl }).eq('id', user.id);
-        setBannerUrl(newBannerUrl);
-      }
-    } catch (err) {
-      console.error(err);
-      alert('Upload failed – please try again.');
-=======
       console.log('Starting profile save process...');
       console.log('Profile file:', profileFile);
       console.log('Banner file:', bannerFile);
@@ -144,7 +120,7 @@
               .from('profiles')
               .update({ profile_photo_url: newProfileUrl })
               .eq('id', user.id);
-            
+
             if (profileUpdateError) {
               console.error('Profile photo URL update error:', profileUpdateError);
               throw new Error(`Failed to update profile photo: ${profileUpdateError.message}`);
@@ -167,7 +143,7 @@
               .from('profiles')
               .update({ cover_photo_url: newBannerUrl })
               .eq('id', user.id);
-            
+
             if (bannerUpdateError) {
               console.error('Cover photo URL update error:', bannerUpdateError);
               throw new Error(`Failed to update cover photo: ${bannerUpdateError.message}`);
@@ -192,7 +168,7 @@
         linked_in_verified: formData.linkedInVerified,
         twitter_url: formData.twitterUrl,
         twitter_verified: formData.twitterVerified,
-        updated_at: new Date().toISOString()
+        updated_at: new Date().toISOString(),
       };
 
       console.log('Updating profile with data:', updateData);
@@ -209,9 +185,9 @@
           message: updateError.message,
           code: updateError.code,
           details: updateError.details,
-          hint: updateError.hint
+          hint: updateError.hint,
         });
-        
+
         if (updateError.code === 'PGRST116') {
           throw new Error('Profile not found. Please try logging out and back in.');
         } else if (updateError.code === '23505') {
@@ -229,25 +205,23 @@
 
       console.log('Profile updated successfully:', updatedProfile);
 
-      // Transform and return the updated profile
       const transformedUser = transformProfileToUser({
         ...updatedProfile,
         profile_photo_url: newProfileUrl,
-        cover_photo_url: newBannerUrl
+        cover_photo_url: newBannerUrl,
       });
 
       setShowSuccess(true);
       setTimeout(() => {
         onSave(transformedUser);
       }, 1500);
-
     } catch (error) {
       console.error('Profile save error:', {
-        error: error,
+        error,
         message: error instanceof Error ? error.message : 'Unknown error',
-        stack: error instanceof Error ? error.stack : undefined
+        stack: error instanceof Error ? error.stack : undefined,
       });
-      
+
       if (error instanceof Error) {
         if (error.message.includes('upload')) {
           alert(`Upload failed: ${error.message}`);
@@ -261,7 +235,6 @@
       } else {
         alert('An unexpected error occurred. Please try again.');
       }
->>>>>>> 72f9ab57
     } finally {
       setLoading(false);
     }
@@ -277,7 +250,6 @@
     }
   };
 
-  // Success Animation Component
   if (showSuccess) {
     return (
       <div className="h-full bg-black flex items-center justify-center">
@@ -303,9 +275,7 @@
           >
             <ChevronLeftIcon className="w-5 h-5 text-white" />
           </button>
-          
           <h1 className="text-lg font-semibold text-white">Edit Profile</h1>
-          
           <button
             onClick={handleSave}
             disabled={loading}
@@ -322,7 +292,6 @@
           </button>
         </div>
       </div>
-
 
       <div className="pb-8">
         {/* Cover Photo Section */}
@@ -341,7 +310,6 @@
               </div>
             </div>
           )}
-          
           <button
             onClick={() => handleImageSelect('cover')}
             className="absolute bottom-4 right-4 bg-black/60 backdrop-blur-sm p-3 rounded-full text-white hover:bg-black/80 active:scale-95 transition-all z-10"
@@ -379,8 +347,6 @@
           {/* Basic Information */}
           <div className="space-y-4">
             <h2 className="text-lg font-semibold text-white">Basic Information</h2>
-            
-            {/* Name - Read Only */}
             <div>
               <label className="block text-sm font-medium text-gray-300 mb-2">
                 Display Name
@@ -396,15 +362,13 @@
                 Display name cannot be changed
               </p>
             </div>
-
-            {/* Bio */}
             <div>
               <label className="block text-sm font-medium text-gray-300 mb-2">
                 Bio
               </label>
               <textarea
                 value={formData.bio}
-                onChange={(e) => handleInputChange('bio', e.target.value)}
+                onChange={e => handleInputChange('bio', e.target.value)}
                 className="w-full h-24 px-4 py-3 bg-gray-800 border border-gray-600 rounded-lg text-white placeholder-gray-400 focus:outline-none focus:ring-2 focus:ring-blue-500 focus:border-transparent resize-none"
                 placeholder="Tell people about yourself..."
                 maxLength={150}
@@ -417,10 +381,10 @@
             </div>
           </div>
 
-          {/* Social Accounts Authentication Section */}
+          {/* Social Accounts */}
           <SocialAccountsSection 
-            user={{ ...user, ...formData }}
-            onUserUpdate={handleUserUpdate}
+            user={{ ...user, ...formData }} 
+            onUserUpdate={handleUserUpdate} 
           />
         </div>
 
@@ -429,14 +393,14 @@
           ref={fileInputRef}
           type="file"
           accept="image/*"
-          onChange={(e) => handleFileSelect(e, 'profile')}
+          onChange={e => handleFileSelect(e, 'profile')}
           className="hidden"
         />
         <input
           ref={coverInputRef}
           type="file"
           accept="image/*"
-          onChange={(e) => handleFileSelect(e, 'cover')}
+          onChange={e => handleFileSelect(e, 'cover')}
           className="hidden"
         />
       </div>
